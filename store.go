--- conflicted
+++ resolved
@@ -81,17 +81,6 @@
 	go func() {
 		// Give initial callers time to call ExpireInterval before we start the first tick
 		time.Sleep(100 * time.Millisecond)
-<<<<<<< HEAD
-=======
-
-		// If there's no ticker set, create a default one
-		if s.ticker == nil {
-			// About 2.6 times per minute, shouldn't hit the same time every minute
-			s.Lock()
-			s.ticker = time.NewTicker(23272 * time.Millisecond)
-			s.Unlock()
-		}
->>>>>>> ac7783ab
 
 		for {
 			thing := atomic.LoadInt64(&s.tickerDelay)
